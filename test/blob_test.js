--- conflicted
+++ resolved
@@ -18,7 +18,6 @@
   var date15MinAgo = new Date(Date.now() - 15 * 60 * 1000);
   var options = null;
   var containerName = null;
-<<<<<<< HEAD
 
   suite('Service', function () {
     test('get service properties', function () {
@@ -80,8 +79,6 @@
       })
     });
   });
-=======
->>>>>>> 895d58e4
 
   suite("Container", function() {
     test('create container with metadata', function() {
@@ -105,16 +102,16 @@
       containerName = containerNamePrefix + '-with-access';
 
       return blob.createContainer(containerName, { publicAccessLevel: 'container' }).then(function(){
-          /* If the publicAccessLevel is `container`, clients can call:
-           getContainerProperties, getContainerMetadata, listBlobs anonymously
-           */
-          return anonymousBlob.getContainerProperties(containerName);
-        }).then(function(result){
-          assert(result.properties.eTag);
-          assert(result.properties.lastModified);
-          assert(result.properties.leaseStatus);
-          assert(result.properties.leaseState);
-          assert(result.properties.publicAccessLevel === 'container');
+        /* If the publicAccessLevel is `container`, clients can call:
+         getContainerProperties, getContainerMetadata, listBlobs anonymously
+         */
+        return anonymousBlob.getContainerProperties(containerName);
+      }).then(function(result){
+        assert(result.properties.eTag);
+        assert(result.properties.lastModified);
+        assert(result.properties.leaseStatus);
+        assert(result.properties.leaseState);
+        assert(result.properties.publicAccessLevel === 'container');
       });
     });
 
@@ -123,15 +120,15 @@
 
       // create a container without metadata
       return blob.createContainer(containerName, {}).then(function(){
-          // set metadata to newly created container
-          var metadata = { appName: 'fast-azure-storage' };
-          return blob.setContainerMetadata(containerName, metadata);
-        }).then(function(){
-          return blob.getContainerMetadata(containerName);
-        }).then(function(result){
-          // verify if the metadata was correctly set
-          assert(result.metadata.appName === 'fast-azure-storage');
-        });
+        // set metadata to newly created container
+        var metadata = { appName: 'fast-azure-storage' };
+        return blob.setContainerMetadata(containerName, metadata);
+      }).then(function(){
+        return blob.getContainerMetadata(containerName);
+      }).then(function(result){
+        // verify if the metadata was correctly set
+        assert(result.metadata.appName === 'fast-azure-storage');
+      });
     });
 
     test('list containers with prefix', function() {
@@ -476,10 +473,6 @@
       });
     });
 
-<<<<<<< HEAD
-=======
-    // TODO add more tests for SAS when blob rest endpoints are implemented
->>>>>>> 895d58e4
 
     test('acquire a lease for a container, forbid delete container and release the lease', function(){
       containerName = containerNamePrefix + '-with-lease';
@@ -490,16 +483,16 @@
         };
         var leaseId = null;
         return blob.leaseContainer(containerName,leaseOptions).then(function(result){
-            leaseId = result.leaseId;
-            assert(leaseId);
-            return blob.deleteContainer(containerName);
-          }).catch(function(err){
-            assert(err.statusCode === 412);
-            options = {
-              leaseAction: 'release',
-              leaseId: leaseId
-            };
-            return blob.leaseContainer(containerName, options);
+          leaseId = result.leaseId;
+          assert(leaseId);
+          return blob.deleteContainer(containerName);
+        }).catch(function(err){
+          assert(err.statusCode === 412);
+          options = {
+            leaseAction: 'release',
+            leaseId: leaseId
+          };
+          return blob.leaseContainer(containerName, options);
         });
       });
     });
@@ -507,88 +500,87 @@
     test('acquire a lease for a container with if-modified-since and if-unmodified-since conditional header', function () {
       containerName = containerNamePrefix + '-conditional-header';
       return blob.createContainer(containerName).then(function (result) {
-          assert(result.eTag);
-          assert(result.lastModified);
-
-          options = {
-            leaseAction: 'acquire',
-            leaseDuration: 15,
-            ifUnmodifiedSince: date15MinAgo
-          };
-
-          return blob.leaseContainer(containerName, options);
-        }).catch(function (error) {
-          assert(error.code === 'ConditionNotMet');
-          assert(error.statusCode === 412);
-
-          options = {
-            leaseAction: 'acquire',
-            leaseDuration: 15,
-            ifModifiedSince: date15MinAgo
-          };
-          return blob.leaseContainer(containerName, options);
-        }).then(function (result) {
-          assert(result.leaseId);
-          assert(result.eTag);
-          assert(result.lastModified);
-
-          options = {
-            leaseAction: 'release',
-            leaseId: result.leaseId
-          };
-          return blob.leaseContainer(containerName, options);
-        });
+        assert(result.eTag);
+        assert(result.lastModified);
+
+        options = {
+          leaseAction: 'acquire',
+          leaseDuration: 15,
+          ifUnmodifiedSince: date15MinAgo
+        };
+
+        return blob.leaseContainer(containerName, options);
+      }).catch(function (error) {
+        assert(error.code === 'ConditionNotMet');
+        assert(error.statusCode === 412);
+
+        options = {
+          leaseAction: 'acquire',
+          leaseDuration: 15,
+          ifModifiedSince: date15MinAgo
+        };
+        return blob.leaseContainer(containerName, options);
+      }).then(function (result) {
+        assert(result.leaseId);
+        assert(result.eTag);
+        assert(result.lastModified);
+
+        options = {
+          leaseAction: 'release',
+          leaseId: result.leaseId
+        };
+        return blob.leaseContainer(containerName, options);
+      });
     });
 
     test('delete container with if-modified-since conditional header', function () {
       containerName = containerNamePrefix + '-delete-with-condition';
       return blob.createContainer(containerName).then(function (result) {
-          assert(result.eTag);
-          assert(result.lastModified);
-
-          return blob.deleteContainer(containerName, {ifModifiedSince: new Date(Date.now())})
-        }).catch(function (error) {
-          assert(error.code === 'ConditionNotMet');
-          assert(error.statusCode === 412);
-
-          return blob.setContainerMetadata(containerName, {scope: 'test'});
-        }).then(function (result) {
-          assert(result.eTag);
-          assert(result.lastModified);
-
-          return blob.deleteContainer(containerName, {ifModifiedSince: date15MinAgo});
-        });
+        assert(result.eTag);
+        assert(result.lastModified);
+
+        return blob.deleteContainer(containerName, {ifModifiedSince: new Date(Date.now())})
+      }).catch(function (error) {
+        assert(error.code === 'ConditionNotMet');
+        assert(error.statusCode === 412);
+
+        return blob.setContainerMetadata(containerName, {scope: 'test'});
+      }).then(function (result) {
+        assert(result.eTag);
+        assert(result.lastModified);
+
+        return blob.deleteContainer(containerName, {ifModifiedSince: date15MinAgo});
+      });
     });
 
     test('delete container with if-unmodified-since conditional header', function () {
       containerName = containerNamePrefix + '-delete-with-condition2';
       return blob.createContainer(containerName).then(function (result) {
-          assert(result.eTag);
-          assert(result.lastModified);
-
-          return blob.deleteContainer(containerName, {ifUnmodifiedSince: date15MinAgo})
-        }).catch(function (error) {
-          assert(error.code === 'ConditionNotMet');
-          assert(error.statusCode === 412);
-
-          return blob.deleteContainer(containerName, {ifUnmodifiedSince: new Date(Date.now())});
-        });
+        assert(result.eTag);
+        assert(result.lastModified);
+
+        return blob.deleteContainer(containerName, {ifUnmodifiedSince: date15MinAgo})
+      }).catch(function (error) {
+        assert(error.code === 'ConditionNotMet');
+        assert(error.statusCode === 412);
+
+        return blob.deleteContainer(containerName, {ifUnmodifiedSince: new Date(Date.now())});
+      });
     });
 
     test('set container metadata with if-modified-since conditional header', function () {
       containerName = containerNamePrefix + '-set-metadata-conditional-header';
       return blob.createContainer(containerName).then(function (result) {
-          assert(result.eTag);
-          assert(result.lastModified);
-
-          return blob.setContainerMetadata(containerName, {scope: 'test'}, {ifModifiedSince: date15MinAgo});
-        }).then(function (result) {
-          return blob.setContainerMetadata(containerName, {scope: 'test2'}, {ifModifiedSince: new Date(Date.now())});
-        }).catch(function (error) {
-          assert(error.code === 'ConditionNotMet');
-          assert(error.statusCode === 412);
-<<<<<<< HEAD
-        });
+        assert(result.eTag);
+        assert(result.lastModified);
+
+        return blob.setContainerMetadata(containerName, {scope: 'test'}, {ifModifiedSince: date15MinAgo});
+      }).then(function (result) {
+        return blob.setContainerMetadata(containerName, {scope: 'test2'}, {ifModifiedSince: new Date(Date.now())});
+      }).catch(function (error) {
+        assert(error.code === 'ConditionNotMet');
+        assert(error.statusCode === 412);
+      });
     });
   });
   suite("Blob", function() {
@@ -618,10 +610,10 @@
         origin: 'taskcluster'
       };
       return blob.setBlobMetadata(containerName, blockBlobName, metadata).then(function() {
-          return blob.getBlobMetadata(containerName, blockBlobName);
-        }).then(function(result){
-          assert(result.metadata.origin === 'taskcluster');
-        });
+        return blob.getBlobMetadata(containerName, blockBlobName);
+      }).then(function(result){
+        assert(result.metadata.origin === 'taskcluster');
+      });
     });
 
     test('set and get blob properties', function() {
@@ -634,16 +626,16 @@
       };
 
       return blob.setBlobProperties(containerName, blockBlobName, options).then(function() {
-          return blob.getBlobProperties(containerName, blockBlobName);
-        }).then(function(result) {
-          assert(result.blobType === 'BlockBlob');
-          assert(result.contentLength === '11');
-          assert(result.contentType === 'text/plain;charset="utf8"');
-          assert(result.contentEncoding === 'gzip');
-          assert(result.contentLanguage === 'en-US');
-          assert(result.contentDisposition === 'attachment; filename="file.txt"');
-          assert(result.metadata.origin === 'taskcluster');
-        });
+        return blob.getBlobProperties(containerName, blockBlobName);
+      }).then(function(result) {
+        assert(result.blobType === 'BlockBlob');
+        assert(result.contentLength === '11');
+        assert(result.contentType === 'text/plain;charset="utf8"');
+        assert(result.contentEncoding === 'gzip');
+        assert(result.contentLanguage === 'en-US');
+        assert(result.contentDisposition === 'attachment; filename="file.txt"');
+        assert(result.metadata.origin === 'taskcluster');
+      });
     });
 
     test('put block, getBlockList and putBlockList', function () {
@@ -659,43 +651,43 @@
 
       // put a new block to a block blob
       return blob.putBlock(containerName, blockBlobName, { blockId: blockId1 }, blockContent1).then(function () {
-          return blob.getBlockList(containerName, blockBlobName, { blockListType: 'all' });
-        }).then(function (result) {
-          // verify that the block list contains an uncommitted block
-          assert(result.uncommittedBlocks.length === 1);
-          assert(result.uncommittedBlocks[0].blockId === blockId1);
-          assert(result.committedBlocks.length === 0);
-
-          // commit the block uploaded
-          return blob.putBlockList(containerName, blockBlobName, { uncommittedBlockIds: [result.uncommittedBlocks[0].blockId] });
-        }).then(function () {
-          return blob.getBlob(containerName, blockBlobName);
-        }).then(function (result) {
-          // verify the commit of the block
-          assert(result.content === blockContent1.toString());
-
-          // commit another block
-          return blob.putBlock(containerName, blockBlobName, { blockId: blockId2 }, blockContent2);
-        }).then(function () {
-          // verify that the block list contains an uncommitted block and a committed block
-          return blob.getBlockList(containerName, blockBlobName, { blockListType: 'all' });
-        }).then(function(result) {
-          assert(result.uncommittedBlocks.length === 1);
-          assert(result.uncommittedBlocks[0].blockId === blockId2);
-          assert(result.committedBlocks.length === 1);
-
-          options = {
-            committedBlockIds: [result.committedBlocks[0].blockId],
-            uncommittedBlockIds: [result.uncommittedBlocks[0].blockId]
-          };
-
-          return blob.putBlockList(containerName, blockBlobName, options);
-        }).then(function (result) {
-          return blob.getBlob(containerName, blockBlobName);
-        }).then(function (result) {
-          // verify that the blob is updated
-          assert(result.content === (blockContent1.toString() + blockContent2));
-        });
+        return blob.getBlockList(containerName, blockBlobName, { blockListType: 'all' });
+      }).then(function (result) {
+        // verify that the block list contains an uncommitted block
+        assert(result.uncommittedBlocks.length === 1);
+        assert(result.uncommittedBlocks[0].blockId === blockId1);
+        assert(result.committedBlocks.length === 0);
+
+        // commit the block uploaded
+        return blob.putBlockList(containerName, blockBlobName, { uncommittedBlockIds: [result.uncommittedBlocks[0].blockId] });
+      }).then(function () {
+        return blob.getBlob(containerName, blockBlobName);
+      }).then(function (result) {
+        // verify the commit of the block
+        assert(result.content === blockContent1.toString());
+
+        // commit another block
+        return blob.putBlock(containerName, blockBlobName, { blockId: blockId2 }, blockContent2);
+      }).then(function () {
+        // verify that the block list contains an uncommitted block and a committed block
+        return blob.getBlockList(containerName, blockBlobName, { blockListType: 'all' });
+      }).then(function(result) {
+        assert(result.uncommittedBlocks.length === 1);
+        assert(result.uncommittedBlocks[0].blockId === blockId2);
+        assert(result.committedBlocks.length === 1);
+
+        options = {
+          committedBlockIds: [result.committedBlocks[0].blockId],
+          uncommittedBlockIds: [result.uncommittedBlocks[0].blockId]
+        };
+
+        return blob.putBlockList(containerName, blockBlobName, options);
+      }).then(function (result) {
+        return blob.getBlob(containerName, blockBlobName);
+      }).then(function (result) {
+        // verify that the blob is updated
+        assert(result.content === (blockContent1.toString() + blockContent2));
+      });
     });
 
     test('create append blob', function() {
@@ -722,51 +714,51 @@
     test('delete blob with if-match conditional header', function(){
       blobName = tempBlockBlobNamePrefix + '_if_match_conditional_header';
       return blob.putBlob(containerName, blobName, {blobType: 'BlockBlob'}, 'Hello world').then(function (result) {
-          assert(result.eTag);
-
-          return blob.deleteBlob(containerName, blobName, { ifMatch: result.eTag });
-        });
+        assert(result.eTag);
+
+        return blob.deleteBlob(containerName, blobName, { ifMatch: result.eTag });
+      });
     });
 
     test('delete blob with if-non-match conditional header', function () {
       blobName = tempBlockBlobNamePrefix + '_if_none_matching_conditional_header';
       return blob.putBlob(containerName, blobName, {blobType: 'BlockBlob'}, 'Hello world').then(function (result) {
-          assert(result.eTag);
-
-          return blob.deleteBlob(containerName, blobName, { ifNoneMatch: result.eTag });
-        }).catch(function (error){
-          assert(error.code === 'ConditionNotMet');
-          assert(error.statusCode === 412);
-        })
+        assert(result.eTag);
+
+        return blob.deleteBlob(containerName, blobName, { ifNoneMatch: result.eTag });
+      }).catch(function (error){
+        assert(error.code === 'ConditionNotMet');
+        assert(error.statusCode === 412);
+      })
     });
 
     test('delete blob with if-modified-since conditional header', function (){
       blobName = tempBlockBlobNamePrefix + '_if_modified_since_conditional_header';
 
       return blob.putBlob(containerName, blobName, {blobType: 'BlockBlob'}, 'Hello world').then(function (result) {
-          return blob.setBlobMetadata(containerName, blobName, {scope: 'test'})
-        }).then(function (result) {
-          assert(result.lastModified);
-          assert(result.eTag);
-
-          return blob.deleteBlob(containerName, blobName, { ifModifiedSince: date15MinAgo });
-        });
+        return blob.setBlobMetadata(containerName, blobName, {scope: 'test'})
+      }).then(function (result) {
+        assert(result.lastModified);
+        assert(result.eTag);
+
+        return blob.deleteBlob(containerName, blobName, { ifModifiedSince: date15MinAgo });
+      });
     });
 
     test('delete blob with if-unmodified-since conditional header', function () {
       blobName = tempBlockBlobNamePrefix + '_if_unmodified_since_conditional_header';
 
       return blob.putBlob(containerName, blobName, {blobType: 'BlockBlob'}, 'Hello world').then(function (result) {
-          return blob.setBlobMetadata(containerName, blobName, {scope: 'test'})
-        }).then(function (result) {
-          assert(result.lastModified);
-          assert(result.eTag);
-
-          return blob.deleteBlob(containerName, blobName, { ifUnmodifiedSince: new Date(Date.now()) });
-        }).catch(function (error) {
-          assert(error.code === 'ConditionNotMet');
-          assert(error.statusCode === 412);
-        });
+        return blob.setBlobMetadata(containerName, blobName, {scope: 'test'})
+      }).then(function (result) {
+        assert(result.lastModified);
+        assert(result.eTag);
+
+        return blob.deleteBlob(containerName, blobName, { ifUnmodifiedSince: new Date(Date.now()) });
+      }).catch(function (error) {
+        assert(error.code === 'ConditionNotMet');
+        assert(error.statusCode === 412);
+      });
     });
 
     test('get blob with if-match conditional header', function () {
@@ -782,213 +774,213 @@
     test('get blob with if-none-match conditional header', function () {
       blobName = tempBlockBlobNamePrefix + 'get_blob_if_none_match_conditional_header';
       return blob.putBlob(containerName, blobName, {blobType: 'BlockBlob'}, 'Hello world').then(function (result) {
-          return blob.setBlobProperties(containerName, blobName, {contentType: 'text/plain; charset="utf8"'})
-        }).then(function (result) {
-          assert(result.eTag);
-          assert(result.lastModified);
-
-          return blob.getBlob(containerName, blobName, { ifNoneMatch: result.eTag });
-        }).catch(function (error) {
-          assert(error.statusCode === 304);
-        });
+        return blob.setBlobProperties(containerName, blobName, {contentType: 'text/plain; charset="utf8"'})
+      }).then(function (result) {
+        assert(result.eTag);
+        assert(result.lastModified);
+
+        return blob.getBlob(containerName, blobName, { ifNoneMatch: result.eTag });
+      }).catch(function (error) {
+        assert(error.statusCode === 304);
+      });
     });
 
     test('get blob with if-modified-since conditional header', function () {
       blobName = tempBlockBlobNamePrefix + 'get_blob_if_modified_since_conditional_header';
       var blockId = blob.getBlockId('fastazure', 1, 2);
       return blob.putBlob(containerName, blobName, {blobType: 'BlockBlob'}).then(function () {
-          return blob.putBlock(containerName, blobName, {blockId: blockId}, 'hello world');
-        }).then(function () {
-          return blob.putBlockList(containerName, blobName, {uncommittedBlockIds:[blockId]});
-        }).then(function (result) {
-          assert(result.eTag);
-          assert(result.lastModified);
-
-          return blob.getBlob(containerName, blobName, { ifModifiedSince: date15MinAgo });
-        });
+        return blob.putBlock(containerName, blobName, {blockId: blockId}, 'hello world');
+      }).then(function () {
+        return blob.putBlockList(containerName, blobName, {uncommittedBlockIds:[blockId]});
+      }).then(function (result) {
+        assert(result.eTag);
+        assert(result.lastModified);
+
+        return blob.getBlob(containerName, blobName, { ifModifiedSince: date15MinAgo });
+      });
     });
 
     test('get blob with if-unmodified-since conditional header', function () {
       blobName = tempBlockBlobNamePrefix + 'get_blob_if_unmodified_since_conditional_header';
       return blob.putBlob(containerName, blobName, {blobType: 'BlockBlob'}).then(function () {
-          return blob.setBlobMetadata(containerName, blobName, {scope: 'test'});
-        }).then(function (result) {
-          assert(result.lastModified);
-          return blob.getBlob(containerName, blobName, {ifUnmodifiedSince: result.lastModified});
-        })
+        return blob.setBlobMetadata(containerName, blobName, {scope: 'test'});
+      }).then(function (result) {
+        assert(result.lastModified);
+        return blob.getBlob(containerName, blobName, {ifUnmodifiedSince: result.lastModified});
+      })
     });
 
     test('get blob metadata with if-modified-since, if-unmodified-since, if-match and if-none-match conditional header', function () {
       blobName = tempBlockBlobNamePrefix + '_with_metadata';
       return blob.putBlob(containerName, blobName, {blobType: 'AppendBlob'}).then(function () {
-          return blob.setBlobMetadata(containerName, blobName, {appName: 'fast-azure'});
-        }).then(function (result) {
-          assert(result.eTag);
-          return blob.getBlobMetadata(containerName, blobName, {ifMatch: result.eTag});
-        }).then(function (result) {
-          assert(result.metadata.appName === 'fast-azure');
-
-          return blob.getBlobMetadata(containerName, blobName, {ifNoneMatch: result.eTag});
-        }).catch(function (error) {
-          // result code if condition has not been met it should be 'Not modified(304)'
-          assert(error.statusCode === 304);
-
-          return blob.getBlobMetadata(containerName, blobName, { ifModifiedSince: date15MinAgo });
-        }).then(function (result) {
-          assert(result.lastModified);
-
-          return blob.getBlobMetadata(containerName, blobName, { ifUnmodifiedSince: date15MinAgo });
-        }).catch(function (error) {
-          assert(error.statusCode === 412);
-        });
+        return blob.setBlobMetadata(containerName, blobName, {appName: 'fast-azure'});
+      }).then(function (result) {
+        assert(result.eTag);
+        return blob.getBlobMetadata(containerName, blobName, {ifMatch: result.eTag});
+      }).then(function (result) {
+        assert(result.metadata.appName === 'fast-azure');
+
+        return blob.getBlobMetadata(containerName, blobName, {ifNoneMatch: result.eTag});
+      }).catch(function (error) {
+        // result code if condition has not been met it should be 'Not modified(304)'
+        assert(error.statusCode === 304);
+
+        return blob.getBlobMetadata(containerName, blobName, { ifModifiedSince: date15MinAgo });
+      }).then(function (result) {
+        assert(result.lastModified);
+
+        return blob.getBlobMetadata(containerName, blobName, { ifUnmodifiedSince: date15MinAgo });
+      }).catch(function (error) {
+        assert(error.statusCode === 412);
+      });
     });
 
     test('get blob properties with if-modified-since, if-unmodified-since, if-match and if-none-match conditional header', function () {
       blobName = tempBlockBlobNamePrefix + '_with_properties';
 
       return blob.putBlob(containerName, blobName, {blobType: 'BlockBlob'}).then(function () {
-          return blob.setBlobProperties(containerName, blobName, {contentLanguage: 'en-EN'});
-        }).then(function (result) {
-          assert(result.eTag);
-
-          return blob.getBlobProperties(containerName, blobName, {ifMatch: result.eTag});
-        }).then(function (result) {
-          assert(result.contentLanguage === 'en-EN');
-
-          return blob.getBlobProperties(containerName, blobName, {ifNoneMatch: result.eTag});
-        }).catch(function (error) {
-          assert(error.statusCode === 304);
-
-          return blob.getBlobProperties(containerName, blobName, {
-            ifModifiedSince: date15MinAgo
-          });
-        }).then(function (result) {
-          assert(result.lastModified);
-
-          return blob.getBlobProperties(containerName, blobName, { ifUnmodifiedSince: date15MinAgo });
-        }).catch(function (error) {
-          assert(error.statusCode === 412);
-        });
+        return blob.setBlobProperties(containerName, blobName, {contentLanguage: 'en-EN'});
+      }).then(function (result) {
+        assert(result.eTag);
+
+        return blob.getBlobProperties(containerName, blobName, {ifMatch: result.eTag});
+      }).then(function (result) {
+        assert(result.contentLanguage === 'en-EN');
+
+        return blob.getBlobProperties(containerName, blobName, {ifNoneMatch: result.eTag});
+      }).catch(function (error) {
+        assert(error.statusCode === 304);
+
+        return blob.getBlobProperties(containerName, blobName, {
+          ifModifiedSince: date15MinAgo
+        });
+      }).then(function (result) {
+        assert(result.lastModified);
+
+        return blob.getBlobProperties(containerName, blobName, { ifUnmodifiedSince: date15MinAgo });
+      }).catch(function (error) {
+        assert(error.statusCode === 412);
+      });
     });
 
     test('set blob metadata with if-modified-since, if-unmodified-since, if-match and if-none-match conditional header', function () {
       blobName = tempBlockBlobNamePrefix + '_with_metadata_conditional_headers';
       return blob.putBlob(containerName, blobName, {blobType: 'BlockBlob'}).then(function (result) {
-          assert(result.lastModified);
-          assert(result.eTag);
-          return blob.setBlobMetadata(containerName, blobName, {application: 'azure'}, {ifMatch: result.eTag});
-        }).then(function (result) {
-          assert(result.eTag);
-          assert(result.lastModified);
-
-          return blob.setBlobMetadata(containerName, blobName, {scope: 'test'}, {ifNoneMatch: result.eTag});
-        }).catch(function (error) {
-          assert(error.code === 'ConditionNotMet');
-          assert(error.statusCode === 412);
-
-          return blob.setBlobMetadata(containerName, blobName, {scope: 'test'}, { ifModifiedSince: new Date(Date.now()) });
-        }).then(function (result) {
-          assert(result.eTag);
-          assert(result.lastModified);
-
-          return blob.setBlobMetadata(containerName, blobName, {scope: 'test'}, { ifUnmodifiedSince: date15MinAgo });
-        }).catch(function (error) {
-          assert(error.code === 'ConditionNotMet');
-          assert(error.statusCode === 412);
-        });
+        assert(result.lastModified);
+        assert(result.eTag);
+        return blob.setBlobMetadata(containerName, blobName, {application: 'azure'}, {ifMatch: result.eTag});
+      }).then(function (result) {
+        assert(result.eTag);
+        assert(result.lastModified);
+
+        return blob.setBlobMetadata(containerName, blobName, {scope: 'test'}, {ifNoneMatch: result.eTag});
+      }).catch(function (error) {
+        assert(error.code === 'ConditionNotMet');
+        assert(error.statusCode === 412);
+
+        return blob.setBlobMetadata(containerName, blobName, {scope: 'test'}, { ifModifiedSince: new Date(Date.now()) });
+      }).then(function (result) {
+        assert(result.eTag);
+        assert(result.lastModified);
+
+        return blob.setBlobMetadata(containerName, blobName, {scope: 'test'}, { ifUnmodifiedSince: date15MinAgo });
+      }).catch(function (error) {
+        assert(error.code === 'ConditionNotMet');
+        assert(error.statusCode === 412);
+      });
     });
 
     test('set blob properties with if-modified-since, if-unmodified-since, if-match and if-none-match conditional header', function () {
       blobName = tempBlockBlobNamePrefix + '_with_props_conditional_headers';
       return blob.putBlob(containerName, blobName, {blobType: 'BlockBlob'}).then(function (result) {
-          assert(result.lastModified);
-          assert(result.eTag);
-          return blob.setBlobProperties(containerName, blobName, {contentEncoding: 'gzip'}, {ifMatch: result.eTag});
-        }).then(function (result) {
-          assert(result.eTag);
-          assert(result.lastModified);
-
-          return blob.setBlobProperties(containerName, blobName, {contentEncoding: 'gzip'}, {ifNoneMatch: result.eTag});
-        }).catch(function (error) {
-          assert(error.code === 'ConditionNotMet');
-          assert(error.statusCode === 412);
-
-          return blob.setBlobProperties(containerName, blobName, {contentEncoding: 'gzip'}, { ifModifiedSince: new Date(Date.now()) });
-        }).then(function (result) {
-          assert(result.eTag);
-          assert(result.lastModified);
-
-          return blob.setBlobProperties(containerName, blobName, {contentEncoding: 'gzip'}, { ifUnmodifiedSince: date15MinAgo });
-        }).catch(function (error) {
-          assert(error.code === 'ConditionNotMet');
-          assert(error.statusCode === 412);
-        });
+        assert(result.lastModified);
+        assert(result.eTag);
+        return blob.setBlobProperties(containerName, blobName, {contentEncoding: 'gzip'}, {ifMatch: result.eTag});
+      }).then(function (result) {
+        assert(result.eTag);
+        assert(result.lastModified);
+
+        return blob.setBlobProperties(containerName, blobName, {contentEncoding: 'gzip'}, {ifNoneMatch: result.eTag});
+      }).catch(function (error) {
+        assert(error.code === 'ConditionNotMet');
+        assert(error.statusCode === 412);
+
+        return blob.setBlobProperties(containerName, blobName, {contentEncoding: 'gzip'}, { ifModifiedSince: new Date(Date.now()) });
+      }).then(function (result) {
+        assert(result.eTag);
+        assert(result.lastModified);
+
+        return blob.setBlobProperties(containerName, blobName, {contentEncoding: 'gzip'}, { ifUnmodifiedSince: date15MinAgo });
+      }).catch(function (error) {
+        assert(error.code === 'ConditionNotMet');
+        assert(error.statusCode === 412);
+      });
     });
 
     test('put blob with if-modified-since, if-unmodified-since, if-match and if-none-match conditional header', function () {
       blobName = tempBlockBlobNamePrefix + '_put_blob_with_conditional_headers';
       return blob.putBlob(containerName, blobName, {blobType: 'BlockBlob'}).then(function (result) {
-          assert(result.lastModified);
-          assert(result.eTag);
-
-          return blob.putBlob(containerName, blobName, {
-            blobType: 'BlockBlob',
-            ifMatch: result.eTag
-          }, 'hello world');
-        }).then(function (result) {
-          assert(result.lastModified);
-          assert(result.eTag);
-
-          return blob.putBlob(containerName, blobName, {
-            blobType: 'BlockBlob',
-            ifNoneMatch: result.eTag
-          }, 'hello again');
-        }).catch(function (error) {
-          assert(error.code === 'ConditionNotMet');
-          assert(error.statusCode === 412);
-
-          return blob.putBlob(containerName, blobName, {
-            blobType: 'BlockBlob',
-            ifModifiedSince: new Date(Date.now())
-          }, 'hello from error');
-        }).then(function (result) {
-          assert(result.eTag);
-          assert(result.lastModified);
-
-          blob.putBlob(containerName, blobName, {
-            blobType: 'BlockBlob',
-            ifUnmodifiedSince: date15MinAgo
-          }, 'hello from error');
-        }).catch(function (error) {
-          assert(error.code === 'ConditionNotMet');
-          assert(error.statusCode === 412);
-        });
+        assert(result.lastModified);
+        assert(result.eTag);
+
+        return blob.putBlob(containerName, blobName, {
+          blobType: 'BlockBlob',
+          ifMatch: result.eTag
+        }, 'hello world');
+      }).then(function (result) {
+        assert(result.lastModified);
+        assert(result.eTag);
+
+        return blob.putBlob(containerName, blobName, {
+          blobType: 'BlockBlob',
+          ifNoneMatch: result.eTag
+        }, 'hello again');
+      }).catch(function (error) {
+        assert(error.code === 'ConditionNotMet');
+        assert(error.statusCode === 412);
+
+        return blob.putBlob(containerName, blobName, {
+          blobType: 'BlockBlob',
+          ifModifiedSince: new Date(Date.now())
+        }, 'hello from error');
+      }).then(function (result) {
+        assert(result.eTag);
+        assert(result.lastModified);
+
+        blob.putBlob(containerName, blobName, {
+          blobType: 'BlockBlob',
+          ifUnmodifiedSince: date15MinAgo
+        }, 'hello from error');
+      }).catch(function (error) {
+        assert(error.code === 'ConditionNotMet');
+        assert(error.statusCode === 412);
+      });
     });
 
     test('append block with if-modified-since, if-unmodified-since, if-match and if-none-match conditional header', function () {
       blobName = tempBlockBlobNamePrefix + '_append_block_with_conditional_headers';
       return blob.putBlob(containerName, blobName, {blobType: 'AppendBlob'}).then(function (result) {
-          assert(result.lastModified);
-          assert(result.eTag);
-          return blob.appendBlock(containerName, blobName, { ifMatch: result.eTag }, 'log1');
-        }).then(function (result) {
-          assert(result.lastModified);
-          assert(result.eTag);
-          return blob.appendBlock(containerName, blobName, { ifNoneMatch: result.eTag }, 'log2');
-        }).catch(function (error) {
-          assert(error.code === 'ConditionNotMet');
-          assert(error.statusCode === 412);
-
-          return blob.appendBlock(containerName, blobName, { ifModifiedSince: new Date(Date.now()) }, 'log3');
-        }).then(function (result) {
-          assert(result.eTag);
-          assert(result.lastModified);
-
-          blob.appendBlock(containerName, blobName, { ifUnmodifiedSince: date15MinAgo }, 'log4');
-        }).catch(function (error) {
-          assert(error.code === 'ConditionNotMet');
-          assert(error.statusCode === 412);
-        });
+        assert(result.lastModified);
+        assert(result.eTag);
+        return blob.appendBlock(containerName, blobName, { ifMatch: result.eTag }, 'log1');
+      }).then(function (result) {
+        assert(result.lastModified);
+        assert(result.eTag);
+        return blob.appendBlock(containerName, blobName, { ifNoneMatch: result.eTag }, 'log2');
+      }).catch(function (error) {
+        assert(error.code === 'ConditionNotMet');
+        assert(error.statusCode === 412);
+
+        return blob.appendBlock(containerName, blobName, { ifModifiedSince: new Date(Date.now()) }, 'log3');
+      }).then(function (result) {
+        assert(result.eTag);
+        assert(result.lastModified);
+
+        blob.appendBlock(containerName, blobName, { ifUnmodifiedSince: date15MinAgo }, 'log4');
+      }).catch(function (error) {
+        assert(error.code === 'ConditionNotMet');
+        assert(error.statusCode === 412);
+      });
     });
 
     test('putBlockList with if-modified-since, if-unmodified-since, if-match and if-none-match conditional header', function () {
@@ -997,72 +989,72 @@
       var blockId2 = blob.getBlockId('fastazure', 2, 1);
       var eTag = null;
       return blob.putBlob(containerName, blobName, { blobType: 'BlockBlob' }).then(function (result) {
-          assert(result.eTag);
-          eTag = result.eTag;
-
-          return blob.putBlock(containerName, blobName, { blockId: blockId1 }, 'blockblob1');
-        }).then(function (){
-          return blob.putBlockList(containerName, blobName, {
-            uncommitted: [blockId1],
-            ifMatch: eTag
-          });
-        }).then(function (result) {
-          assert(result.eTag);
-          assert(result.lastModified);
-          eTag = result.eTag;
-
-          return blob.putBlock(containerName, blobName, { blockId: blockId2 }, 'blockblob2');
-        }).then(function (result) {
-          return blob.putBlockList(containerName, blobName, {
-            uncommitted: [blockId2],
-            committed: [blockId1],
-            ifNoneMatch: eTag
-          });
-        }).catch(function (error) {
-          assert(error.code === 'ConditionNotMet')
-          assert(error.statusCode === 412);
-
-          return blob.putBlockList(containerName, blobName, {
-            uncommitted: [blockId2],
-            committed: [blockId1],
-            ifUnmodifiedSince: date15MinAgo
-          });
-        }).catch(function (error) {
-          assert(error.code === 'ConditionNotMet')
-          assert(error.statusCode === 412);
-
-          return blob.putBlockList(containerName, blobName, {
-            uncommitted: [blockId2],
-            committed: [blockId1],
-            ifModifiedSince: date15MinAgo
-          });
-        });
+        assert(result.eTag);
+        eTag = result.eTag;
+
+        return blob.putBlock(containerName, blobName, { blockId: blockId1 }, 'blockblob1');
+      }).then(function (){
+        return blob.putBlockList(containerName, blobName, {
+          uncommitted: [blockId1],
+          ifMatch: eTag
+        });
+      }).then(function (result) {
+        assert(result.eTag);
+        assert(result.lastModified);
+        eTag = result.eTag;
+
+        return blob.putBlock(containerName, blobName, { blockId: blockId2 }, 'blockblob2');
+      }).then(function (result) {
+        return blob.putBlockList(containerName, blobName, {
+          uncommitted: [blockId2],
+          committed: [blockId1],
+          ifNoneMatch: eTag
+        });
+      }).catch(function (error) {
+        assert(error.code === 'ConditionNotMet')
+        assert(error.statusCode === 412);
+
+        return blob.putBlockList(containerName, blobName, {
+          uncommitted: [blockId2],
+          committed: [blockId1],
+          ifUnmodifiedSince: date15MinAgo
+        });
+      }).catch(function (error) {
+        assert(error.code === 'ConditionNotMet')
+        assert(error.statusCode === 412);
+
+        return blob.putBlockList(containerName, blobName, {
+          uncommitted: [blockId2],
+          committed: [blockId1],
+          ifModifiedSince: date15MinAgo
+        });
+      });
     });
 
     test('list blobs', function () {
       return blob.listBlobs(containerName).then(function (result) {
-          assert(result.blobs.length > 0);
-        });
+        assert(result.blobs.length > 0);
+      });
     });
 
     test('list blobs with uncommitted blobs', function () {
       blobName = tempBlockBlobNamePrefix + '_uncommitted';
       var blockId = blob.getBlockId('fastazure', 1, 1);
       return blob.putBlob(containerName, blobName, { blobType: 'BlockBlob' }).then(function () {
-          return blob.putBlock(containerName, blobName, { blockId: blockId }, 'content');
-        }).then(function () {
-          return blob.listBlobs(containerName, { include: { uncommittedBlobs: true }});
-        }).then(function (result) {
-          assert(result.blobs.length > 0);
-          var uncommittedBlob = null;
-
-          result.blobs.forEach(function (blob) {
-            if (blob.name === blobName) {
-              uncommittedBlob = blob;
-            }
-          });
-          assert(uncommittedBlob, 'Expected to find the uncommitted blob');
-        });
+        return blob.putBlock(containerName, blobName, { blockId: blockId }, 'content');
+      }).then(function () {
+        return blob.listBlobs(containerName, { include: { uncommittedBlobs: true }});
+      }).then(function (result) {
+        assert(result.blobs.length > 0);
+        var uncommittedBlob = null;
+
+        result.blobs.forEach(function (blob) {
+          if (blob.name === blobName) {
+            uncommittedBlob = blob;
+          }
+        });
+        assert(uncommittedBlob, 'Expected to find the uncommitted blob');
+      });
     });
 
     test('list blobs with metadata', function () {
@@ -1074,25 +1066,25 @@
         }
       };
       return blob.putBlob(containerName, blobName, options, 'content').then(function () {
-          return blob.listBlobs(containerName, {include: {metadata: true}})
-        }).then(function (result) {
-          assert(result.blobs.length > 0);
-          var blobWithMetadata = null;
-
-          result.blobs.forEach(function (blob) {
-            if (blob.name === blobName) {
-              blobWithMetadata = blob;
-            }
-          });
-          assert(blobWithMetadata, 'Expected to find the blob with metadata');
-          assert(blobWithMetadata.metadata.origin === 'taskcluster');
-        });
+        return blob.listBlobs(containerName, {include: {metadata: true}})
+      }).then(function (result) {
+        assert(result.blobs.length > 0);
+        var blobWithMetadata = null;
+
+        result.blobs.forEach(function (blob) {
+          if (blob.name === blobName) {
+            blobWithMetadata = blob;
+          }
+        });
+        assert(blobWithMetadata, 'Expected to find the blob with metadata');
+        assert(blobWithMetadata.metadata.origin === 'taskcluster');
+      });
     });
 
     test('list blob with prefix', function () {
       return blob.listBlobs(containerName, {prefix: tempBlockBlobNamePrefix}).then(function (result) {
-          assert(result.blobs.length > 0);
-        });
+        assert(result.blobs.length > 0);
+      });
     });
 
     test('Shared-Access-Signature(resourceType=container, all permissions, create a blob', function() {
@@ -1138,515 +1130,7 @@
       return blobWithSas.putBlob(containerName, 'blob-test2', {blobType: 'BlockBlob'}, 'Hello world').catch(function(error) {
         assert(error.statusCode === 403);
         assert(error.code === 'AuthorizationPermissionMismatch');
-=======
-        });
-    });
-  });
-  suite("Blob", function() {
-    var containerName = containerNamePrefix + '-with-blobs';
-    var blockBlobName = 'blobTest';
-    var appendBlobName = 'appendBlobTest';
-    var tempBlockBlobNamePrefix = 'tempBlockBlob';
-    var blobName = null;
-
-    suiteSetup(function() {
-      return blob.createContainer(containerName);
-    });
-
-    test('put text block blob', function(){
-      var content = 'hello world';
-      return blob.putBlob(containerName, blockBlobName, { blobType: 'BlockBlob' }, content);
-    });
-
-    test('get text block blob', function(){
-      return blob.getBlob(containerName, blockBlobName).then(function(result){
-        assert(result.content === 'hello world');
->>>>>>> 895d58e4
-      });
-    });
-
-    test('set and get blob metadata', function() {
-      var metadata = {
-        origin: 'taskcluster'
-      };
-      return blob.setBlobMetadata(containerName, blockBlobName, metadata).then(function() {
-          return blob.getBlobMetadata(containerName, blockBlobName);
-        }).then(function(result){
-          assert(result.metadata.origin === 'taskcluster');
-        });
-    });
-
-    test('set and get blob properties', function() {
-      options = {
-        cacheControl: 'no-cache',
-        contentType: 'text/plain;charset="utf8"',
-        contentEncoding: 'gzip',
-        contentLanguage: 'en-US',
-        contentDisposition: 'attachment; filename="file.txt"'
-      };
-
-      return blob.setBlobProperties(containerName, blockBlobName, options).then(function() {
-          return blob.getBlobProperties(containerName, blockBlobName);
-        }).then(function(result) {
-          assert(result.blobType === 'BlockBlob');
-          assert(result.contentLength === '11');
-          assert(result.contentType === 'text/plain;charset="utf8"');
-          assert(result.contentEncoding === 'gzip');
-          assert(result.contentLanguage === 'en-US');
-          assert(result.contentDisposition === 'attachment; filename="file.txt"');
-          assert(result.metadata.origin === 'taskcluster');
-        });
-    });
-
-    test('put block, getBlockList and putBlockList', function () {
-      var blockContent1 = Buffer.from("Lorem Ipsum is simply dummy text of the printing and typesetting industry. " +
-        "Lorem Ipsum has been the industry's standard dummy text ever since the 1500s, when an unknown printer took a" +
-        " galley of type and scrambled it to make a type specimen book. It has survived not only five centuries, but also" +
-        " the leap into electronic typesetting, remaining essentially unchanged. It was popularised in the 1960s with the " +
-        "release of Letraset sheets containing Lorem Ipsum passages, and more recently with desktop publishing software like Aldus PageMaker including versions of Lorem Ipsum.");
-      var blockId1 = blob.getBlockId('fastazure', 1, 3);
-
-      var blockContent2 = 'Contrary to popular belief, Lorem Ipsum is not simply random text. It has roots in a piece of classical Latin literature from 45 BC, making it over 2000 years old.';
-      var blockId2 = blob.getBlockId('fastazure', 2, 3);
-
-      // put a new block to a block blob
-      return blob.putBlock(containerName, blockBlobName, { blockId: blockId1 }, blockContent1).then(function () {
-          return blob.getBlockList(containerName, blockBlobName, { blockListType: 'all' });
-        }).then(function (result) {
-          // verify that the block list contains an uncommitted block
-          assert(result.uncommittedBlocks.length === 1);
-          assert(result.uncommittedBlocks[0].blockId === blockId1);
-          assert(result.committedBlocks.length === 0);
-
-          // commit the block uploaded
-          return blob.putBlockList(containerName, blockBlobName, { uncommittedBlockIds: [result.uncommittedBlocks[0].blockId] });
-        }).then(function () {
-          return blob.getBlob(containerName, blockBlobName);
-        }).then(function (result) {
-          // verify the commit of the block
-          assert(result.content === blockContent1.toString());
-
-          // commit another block
-          return blob.putBlock(containerName, blockBlobName, { blockId: blockId2 }, blockContent2);
-        }).then(function () {
-          // verify that the block list contains an uncommitted block and a committed block
-          return blob.getBlockList(containerName, blockBlobName, { blockListType: 'all' });
-        }).then(function(result) {
-          assert(result.uncommittedBlocks.length === 1);
-          assert(result.uncommittedBlocks[0].blockId === blockId2);
-          assert(result.committedBlocks.length === 1);
-
-          options = {
-            committedBlockIds: [result.committedBlocks[0].blockId],
-            uncommittedBlockIds: [result.uncommittedBlocks[0].blockId]
-          };
-
-          return blob.putBlockList(containerName, blockBlobName, options);
-        }).then(function (result) {
-          return blob.getBlob(containerName, blockBlobName);
-        }).then(function (result) {
-          // verify that the blob is updated
-          assert(result.content === (blockContent1.toString() + blockContent2));
-        });
-    });
-
-    test('create append blob', function() {
-      return blob.putBlob(containerName, appendBlobName, { blobType: 'AppendBlob' });
-    });
-
-    test('append block blob', function () {
-      blobName = 'AppendBlob';
-      var content = Buffer.from("Lorem Ipsum is simply dummy text of the printing and typesetting industry. " +
-        "Lorem Ipsum has been the industry's standard dummy text ever since the 1500s, when an unknown printer took a" +
-        " galley of type and scrambled it to make a type specimen book. It has survived not only five centuries, but also" +
-        " the leap into electronic typesetting, remaining essentially unchanged. It was popularised in the 1960s with the " +
-        "release of Letraset sheets containing Lorem Ipsum passages, and more recently with desktop publishing software like Aldus PageMaker including versions of Lorem Ipsum.");
-
-      return blob.appendBlock(containerName, appendBlobName, {}, content).then(function (result) {
-        assert(result.committedBlockCount === '1');
-      });
-    });
-
-    test('delete blob', function () {
-      return blob.deleteBlob(containerName, blockBlobName);
-    });
-
-    test('delete blob with if-match conditional header', function(){
-      blobName = tempBlockBlobNamePrefix + '_if_match_conditional_header';
-      return blob.putBlob(containerName, blobName, {blobType: 'BlockBlob'}, 'Hello world').then(function (result) {
-          assert(result.eTag);
-
-          return blob.deleteBlob(containerName, blobName, { ifMatch: result.eTag });
-        });
-    });
-
-    test('delete blob with if-non-match conditional header', function () {
-      blobName = tempBlockBlobNamePrefix + '_if_none_matching_conditional_header';
-      return blob.putBlob(containerName, blobName, {blobType: 'BlockBlob'}, 'Hello world').then(function (result) {
-          assert(result.eTag);
-
-          return blob.deleteBlob(containerName, blobName, { ifNoneMatch: result.eTag });
-        }).catch(function (error){
-          assert(error.code === 'ConditionNotMet');
-          assert(error.statusCode === 412);
-        })
-    });
-
-    test('delete blob with if-modified-since conditional header', function (){
-      blobName = tempBlockBlobNamePrefix + '_if_modified_since_conditional_header';
-
-      return blob.putBlob(containerName, blobName, {blobType: 'BlockBlob'}, 'Hello world').then(function (result) {
-          return blob.setBlobMetadata(containerName, blobName, {scope: 'test'})
-        }).then(function (result) {
-          assert(result.lastModified);
-          assert(result.eTag);
-
-          return blob.deleteBlob(containerName, blobName, { ifModifiedSince: date15MinAgo });
-        });
-    });
-
-    test('delete blob with if-unmodified-since conditional header', function () {
-      blobName = tempBlockBlobNamePrefix + '_if_unmodified_since_conditional_header';
-
-      return blob.putBlob(containerName, blobName, {blobType: 'BlockBlob'}, 'Hello world').then(function (result) {
-          return blob.setBlobMetadata(containerName, blobName, {scope: 'test'})
-        }).then(function (result) {
-          assert(result.lastModified);
-          assert(result.eTag);
-
-          return blob.deleteBlob(containerName, blobName, { ifUnmodifiedSince: new Date(Date.now()) });
-        }).catch(function (error) {
-          assert(error.code === 'ConditionNotMet');
-          assert(error.statusCode === 412);
-        });
-    });
-
-    test('get blob with if-match conditional header', function () {
-      blobName = tempBlockBlobNamePrefix + 'get_blob_if_match_conditional_header';
-
-      return blob.putBlob(containerName, blobName, {blobType: 'BlockBlob'}, 'Hello world').then(function (result) {
-        assert(result.eTag);
-
-        return blob.getBlob(containerName, blobName, { ifMatch: result.eTag });
-      });
-    });
-
-    test('get blob with if-none-match conditional header', function () {
-      blobName = tempBlockBlobNamePrefix + 'get_blob_if_none_match_conditional_header';
-      return blob.putBlob(containerName, blobName, {blobType: 'BlockBlob'}, 'Hello world').then(function (result) {
-          return blob.setBlobProperties(containerName, blobName, {contentType: 'text/plain; charset="utf8"'})
-        }).then(function (result) {
-          assert(result.eTag);
-          assert(result.lastModified);
-
-          return blob.getBlob(containerName, blobName, { ifNoneMatch: result.eTag });
-        }).catch(function (error) {
-          assert(error.code === 'ConditionNotMet');
-          assert(error.statusCode === 412);
-        });
-    });
-
-    test('get blob with if-modified-since conditional header', function () {
-      blobName = tempBlockBlobNamePrefix + 'get_blob_if_modified_since_conditional_header';
-      var blockId = blob.getBlockId('fastazure', 1, 2);
-      return blob.putBlob(containerName, blobName, {blobType: 'BlockBlob'}).then(function () {
-          return blob.putBlock(containerName, blobName, {blockId: blockId}, 'hello world');
-        })
-        .then(function () {
-          return blob.putBlockList(containerName, blobName, {uncommittedBlockIds:[blockId]});
-        }).then(function (result) {
-          assert(result.eTag);
-          assert(result.lastModified);
-
-          return blob.getBlob(containerName, blobName, { ifModifiedSince: date15MinAgo });
-        });
-    });
-
-    test('get blob with if-unmodified-since conditional header', function () {
-      blobName = tempBlockBlobNamePrefix + 'get_blob_if_unmodified_since_conditional_header';
-      return blob.putBlob(containerName, blobName, {blobType: 'BlockBlob'}).then(function () {
-          return blob.setBlobMetadata(containerName, blobName, {scope: 'test'});
-        }).then(function (result) {
-          assert(result.lastModified);
-          return blob.getBlob(containerName, blobName, {ifUnmodifiedSince: result.lastModified});
-        })
-    });
-
-    test('get blob metadata with if-modified-since, if-unmodified-since, if-match and if-none-match conditional header', function () {
-      blobName = tempBlockBlobNamePrefix + '_with_metadata';
-      return blob.putBlob(containerName, blobName, {blobType: 'AppendBlob'}).then(function () {
-          return blob.setBlobMetadata(containerName, blobName, {appName: 'fast-azure'});
-        }).then(function (result) {
-          assert(result.eTag);
-          return blob.getBlobMetadata(containerName, blobName, {ifMatch: result.eTag});
-        }).then(function (result) {
-          assert(result.metadata.appName === 'fast-azure');
-
-          return blob.getBlobMetadata(containerName, blobName, {ifNoneMatch: result.eTag});
-        }).catch(function (error) {
-          // result code if condition has not been met it should be 'Not modified(304)'
-          assert(error.statusCode === 304);
-
-          return blob.getBlobMetadata(containerName, blobName, { ifModifiedSince: date15MinAgo });
-        }).then(function (result) {
-          assert(result.lastModified);
-
-          return blob.getBlobMetadata(containerName, blobName, { ifUnmodifiedSince: date15MinAgo });
-        }).catch(function (error) {
-          assert(error.statusCode === 412);
-        });
-    });
-
-    test('get blob properties with if-modified-since, if-unmodified-since, if-match and if-none-match conditional header', function () {
-      blobName = tempBlockBlobNamePrefix + '_with_properties';
-
-      return blob.putBlob(containerName, blobName, {blobType: 'BlockBlob'}).then(function () {
-          return blob.setBlobProperties(containerName, blobName, {contentLanguage: 'en-EN'});
-        }).then(function (result) {
-          assert(result.eTag);
-
-          return blob.getBlobProperties(containerName, blobName, {ifMatch: result.eTag});
-        }).then(function (result) {
-          assert(result.contentLanguage === 'en-EN');
-
-          return blob.getBlobProperties(containerName, blobName, {ifNoneMatch: result.eTag});
-        }).catch(function (error) {
-          assert(error.statusCode === 304);
-
-          return blob.getBlobProperties(containerName, blobName, {
-            ifModifiedSince: date15MinAgo
-          });
-        }).then(function (result) {
-          assert(result.lastModified);
-
-          return blob.getBlobProperties(containerName, blobName, { ifUnmodifiedSince: date15MinAgo });
-        }).catch(function (error) {
-          assert(error.statusCode === 412);
-        });
-    });
-
-    test('set blob metadata with if-modified-since, if-unmodified-since, if-match and if-none-match conditional header', function () {
-      blobName = tempBlockBlobNamePrefix + '_with_metadata_conditional_headers';
-      return blob.putBlob(containerName, blobName, {blobType: 'BlockBlob'}).then(function (result) {
-          assert(result.lastModified);
-          assert(result.eTag);
-          return blob.setBlobMetadata(containerName, blobName, {application: 'azure'}, {ifMatch: result.eTag});
-        }).then(function (result) {
-          assert(result.eTag);
-          assert(result.lastModified);
-
-          return blob.setBlobMetadata(containerName, blobName, {scope: 'test'}, {ifNoneMatch: result.eTag});
-        }).catch(function (error) {
-          assert(error.code === 'ConditionNotMet');
-          assert(error.statusCode === 412);
-
-          return blob.setBlobMetadata(containerName, blobName, {scope: 'test'}, { ifModifiedSince: new Date(Date.now()) });
-        }).then(function (result) {
-          assert(result.eTag);
-          assert(result.lastModified);
-
-          return blob.setBlobMetadata(containerName, blobName, {scope: 'test'}, { ifUnmodifiedSince: date15MinAgo });
-        }).catch(function (error) {
-          assert(error.code === 'ConditionNotMet');
-          assert(error.statusCode === 412);
-        });
-    });
-
-    test('set blob properties with if-modified-since, if-unmodified-since, if-match and if-none-match conditional header', function () {
-      blobName = tempBlockBlobNamePrefix + '_with_props_conditional_headers';
-      return blob.putBlob(containerName, blobName, {blobType: 'BlockBlob'}).then(function (result) {
-          assert(result.lastModified);
-          assert(result.eTag);
-          return blob.setBlobProperties(containerName, blobName, {contentEncoding: 'gzip'}, {ifMatch: result.eTag});
-        }).then(function (result) {
-          assert(result.eTag);
-          assert(result.lastModified);
-
-          return blob.setBlobProperties(containerName, blobName, {contentEncoding: 'gzip'}, {ifNoneMatch: result.eTag});
-        }).catch(function (error) {
-          assert(error.code === 'ConditionNotMet');
-          assert(error.statusCode === 412);
-
-          return blob.setBlobProperties(containerName, blobName, {contentEncoding: 'gzip'}, { ifModifiedSince: new Date(Date.now()) });
-        }).then(function (result) {
-          assert(result.eTag);
-          assert(result.lastModified);
-
-          return blob.setBlobProperties(containerName, blobName, {contentEncoding: 'gzip'}, { ifUnmodifiedSince: date15MinAgo });
-        }).catch(function (error) {
-          assert(error.code === 'ConditionNotMet');
-          assert(error.statusCode === 412);
-        });
-    });
-
-    test('put blob with if-modified-since, if-unmodified-since, if-match and if-none-match conditional header', function () {
-      blobName = tempBlockBlobNamePrefix + '_put_blob_with_conditional_headers';
-      return blob.putBlob(containerName, blobName, {blobType: 'BlockBlob'}).then(function (result) {
-          assert(result.lastModified);
-          assert(result.eTag);
-
-          return blob.putBlob(containerName, blobName, {
-            blobType: 'BlockBlob',
-            ifMatch: result.eTag
-          }, 'hello world');
-        }).then(function (result) {
-          assert(result.lastModified);
-          assert(result.eTag);
-
-          return blob.putBlob(containerName, blobName, {
-            blobType: 'BlockBlob',
-            ifNoneMatch: result.eTag
-          }, 'hello again');
-        }).catch(function (error) {
-          assert(error.code === 'ConditionNotMet');
-          assert(error.statusCode === 412);
-
-          return blob.putBlob(containerName, blobName, {
-            blobType: 'BlockBlob',
-            ifModifiedSince: new Date(Date.now())
-          }, 'hello from error');
-        }).then(function (result) {
-          assert(result.eTag);
-          assert(result.lastModified);
-
-          blob.putBlob(containerName, blobName, {
-            blobType: 'BlockBlob',
-            ifUnmodifiedSince: date15MinAgo
-          }, 'hello from error');
-        }).catch(function (error) {
-          assert(error.code === 'ConditionNotMet');
-          assert(error.statusCode === 412);
-        });
-    });
-
-    test('append block with if-modified-since, if-unmodified-since, if-match and if-none-match conditional header', function () {
-      blobName = tempBlockBlobNamePrefix + '_append_block_with_conditional_headers';
-      return blob.putBlob(containerName, blobName, {blobType: 'AppendBlob'}).then(function (result) {
-          assert(result.lastModified);
-          assert(result.eTag);
-          return blob.appendBlock(containerName, blobName, { ifMatch: result.eTag }, 'log1');
-        }).then(function (result) {
-          assert(result.lastModified);
-          assert(result.eTag);
-          return blob.appendBlock(containerName, blobName, { ifNoneMatch: result.eTag }, 'log2');
-        }).catch(function (error) {
-          assert(error.code === 'ConditionNotMet');
-          assert(error.statusCode === 412);
-
-          return blob.appendBlock(containerName, blobName, { ifModifiedSince: new Date(Date.now()) }, 'log3');
-        }).then(function (result) {
-          assert(result.eTag);
-          assert(result.lastModified);
-
-          blob.appendBlock(containerName, blobName, { ifUnmodifiedSince: date15MinAgo }, 'log4');
-        }).catch(function (error) {
-          assert(error.code === 'ConditionNotMet');
-          assert(error.statusCode === 412);
-        });
-    });
-
-    test('putBlockList with if-modified-since, if-unmodified-since, if-match and if-none-match conditional header', function () {
-      blobName = tempBlockBlobNamePrefix + '_put_block_list_with_conditional_headers';
-      var blockId1 = blob.getBlockId('fastazure', 1, 1);
-      var blockId2 = blob.getBlockId('fastazure', 2, 1);
-      var eTag = null;
-      return blob.putBlob(containerName, blobName, { blobType: 'BlockBlob' }).then(function (result) {
-          assert(result.eTag);
-          eTag = result.eTag;
-
-          return blob.putBlock(containerName, blobName, { blockId: blockId1 }, 'blockblob1');
-        }).then(function (){
-          return blob.putBlockList(containerName, blobName, {
-            uncommitted: [blockId1],
-            ifMatch: eTag
-          });
-        }).then(function (result) {
-          assert(result.eTag);
-          assert(result.lastModified);
-          eTag = result.eTag;
-
-          return blob.putBlock(containerName, blobName, { blockId: blockId2 }, 'blockblob2');
-        }).then(function (result) {
-          return blob.putBlockList(containerName, blobName, {
-            uncommitted: [blockId2],
-            committed: [blockId1],
-            ifNoneMatch: eTag
-          });
-        }).catch(function (error) {
-          assert(error.code === 'ConditionNotMet')
-          assert(error.statusCode === 412);
-
-          return blob.putBlockList(containerName, blobName, {
-            uncommitted: [blockId2],
-            committed: [blockId1],
-            ifUnmodifiedSince: date15MinAgo
-          });
-        }).catch(function (error) {
-          assert(error.code === 'ConditionNotMet')
-          assert(error.statusCode === 412);
-
-          return blob.putBlockList(containerName, blobName, {
-            uncommitted: [blockId2],
-            committed: [blockId1],
-            ifModifiedSince: date15MinAgo
-          });
-        });
-    });
-
-    test('list blobs', function () {
-      return blob.listBlobs(containerName).then(function (result) {
-          assert(result.blobs.length > 0);
-        });
-    });
-
-    test('list blobs with uncommitted blobs', function () {
-      blobName = tempBlockBlobNamePrefix + '_uncommitted';
-      var blockId = blob.getBlockId('fastazure', 1, 1);
-      return blob.putBlob(containerName, blobName, { blobType: 'BlockBlob' }).then(function () {
-          return blob.putBlock(containerName, blobName, { blockId: blockId }, 'content');
-        }).then(function () {
-          return blob.listBlobs(containerName, { include: { uncommittedBlobs: true }});
-        }).then(function (result) {
-          assert(result.blobs.length > 0);
-          var uncommittedBlob = null;
-
-          result.blobs.forEach(function (blob) {
-            if (blob.name === blobName) {
-              uncommittedBlob = blob;
-            }
-          });
-          assert(uncommittedBlob, 'Expected to find the uncommitted blob');
-        });
-    });
-
-    test('list blobs with metadata', function () {
-      blobName = tempBlockBlobNamePrefix + '_list_blobs_with_metadata';
-      options = {
-        blobType: 'BlockBlob',
-        metadata:{
-          origin: 'taskcluster'
-        }
-      };
-      return blob.putBlob(containerName, blobName, options, 'content').then(function () {
-          return blob.listBlobs(containerName, {include: {metadata: true}})
-        }).then(function (result) {
-          assert(result.blobs.length > 0);
-          var blobWithMetadata = null;
-
-          result.blobs.forEach(function (blob) {
-            if (blob.name === blobName) {
-              blobWithMetadata = blob;
-            }
-          });
-          assert(blobWithMetadata, 'Expected to find the blob with metadata');
-          assert(blobWithMetadata.metadata.origin === 'taskcluster');
-        });
-    });
-
-    test('list blob with prefix', function () {
-      return blob.listBlobs(containerName, {prefix: tempBlockBlobNamePrefix}).then(function (result) {
-          assert(result.blobs.length > 0);
-        });
+      });
     });
   });
 
